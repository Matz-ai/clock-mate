import pandas as pd

def preprocess_data(df_game_info, df_moves):
    """
    Performs data preprocessing steps on chess game dataframes.

    Args:
        df_game_info (pd.DataFrame): DataFrame with game information.
        df_moves (pd.DataFrame): DataFrame with game moves.

    Returns:
        pd.DataFrame: The preprocessed and merged DataFrame.
    """
    # Step 1: Drop unwanted game cadence from df_game_info
    df_game_info = df_game_info[(df_game_info["Cadence"] != "Bullet")]
    df_game_info = df_game_info[df_game_info['BaseTime_s'] != 0.0]
    df_game_info = df_game_info[~df_game_info['BaseTime_s'].isna()]
    df_moves = df_moves[~df_moves['BaseTime_s'].isna()]

    # Step 2: Drop specified columns from both dataframes
    deleted_games_features = [
        "Event", "Site", "Date", "Round", "White", "Black", "UTCDate",
        "UTCTime", "ECO", 'Opening', 'WhiteRatingDiff', 'BlackRatingDiff',
        'TimeControl', 'Cadence', 'BlackTitle', 'WhiteTitle'
    ]
    df_game_info.drop(deleted_games_features, axis=1, inplace=True)

    deleted_moves_features = [
        'move_number', 'move_san', 'move_uci', 'comment', 'nags', "emt_s"
    ]
    df_moves.drop(deleted_moves_features, axis=1, inplace=True)

    # Step 3: Merge the two dataframes
    df_fusion = pd.merge(df_game_info, df_moves, on="game_id")

    # Step 4: Encode categorical columns
    mapping_color = {"w": 0, "b": 1}
    df_fusion["color"] = df_fusion["color"].map(mapping_color)

    mapping_result = {"1-0": 0, "0-1": 1, "1/2-1/2": 2}
    df_fusion["Result"] = df_fusion["Result"].map(mapping_result)

    mapping_termination = {"Normal": 0, "Time forfeit": 1}
    df_fusion["Termination"] = df_fusion["Termination"].map(mapping_termination)

    df_fusion["eval"] = df_fusion["eval"].fillna("40000")

    # Step 5: Change string columns to integer
    df_fusion["WhiteElo"] = df_fusion["WhiteElo"].astype(int)
    df_fusion["BlackElo"] = df_fusion["BlackElo"].astype(int)
    df_fusion["eval"]= df_fusion["eval"].astype(int)

    # Step 6: Drop additional features for the dummy model
<<<<<<< HEAD
    deleted_fusion_features = ['game_id', 'Increment_s']
=======
    deleted_fusion_features = ['game_id', 'BaseTime_s', 'Increment_s']
>>>>>>> 9b897313
    data_dummy = df_fusion.drop(deleted_fusion_features, axis=1)

    # Step 7: Fill NaN values with 0
    data_dummy["time_spent_s"].fillna(0, inplace=True)

    # Step 8: Keep games with minimum 2000 elo
    filtre_elo = (df_fusion['WhiteElo'] >= 2000) | (df_fusion['BlackElo'] >= 2000)
    data = data_dummy[filtre_elo]

    return data<|MERGE_RESOLUTION|>--- conflicted
+++ resolved
@@ -50,12 +50,8 @@
     df_fusion["BlackElo"] = df_fusion["BlackElo"].astype(int)
     df_fusion["eval"]= df_fusion["eval"].astype(int)
 
-    # Step 6: Drop additional features for the dummy model
-<<<<<<< HEAD
+    # Step 6: Drop additional features for the dummy mode
     deleted_fusion_features = ['game_id', 'Increment_s']
-=======
-    deleted_fusion_features = ['game_id', 'BaseTime_s', 'Increment_s']
->>>>>>> 9b897313
     data_dummy = df_fusion.drop(deleted_fusion_features, axis=1)
 
     # Step 7: Fill NaN values with 0
