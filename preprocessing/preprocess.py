import pandas as pd
from preprocessing.fen_transformation import delta_eval, chess_features,eval_to_win_prob
import chess

def phase_score_from_board(board: chess.Board) -> float:
    """
    Retourne un score de phase dans [0,1]:
      1.0 = ouverture (matériel lourd complet)
      0.0 = finale (presque plus de pièces lourdes)
    """
        # Poids "Stockfish-like" pour la PHASE (non-pions, par côté)
    # N=1, B=1, R=2, Q=4  → phase totale au départ = 24 (12 par camp)
    PHASE_WEIGHTS = {
        chess.KNIGHT: 1,
        chess.BISHOP: 1,
        chess.ROOK:   2,
        chess.QUEEN:  4
    }
    PHASE_TOTAL = 24  # 2*(2N*1 + 2B*1 + 2R*2 + 1Q*4) = 24

    current_phase = 0
    for piece_type, w in PHASE_WEIGHTS.items():
        # compte les pièces des deux camps encore sur l'échiquier
        cnt = len(board.pieces(piece_type, chess.WHITE)) + len(board.pieces(piece_type, chess.BLACK))
        current_phase += w * cnt

    # normalisation (clip pour sécurité)
    return max(0.0, min(1.0, current_phase / PHASE_TOTAL))

def phase_features_from_fen(fen: str):
    """
    Renvoie un petit paquet de features dérivées utiles.
    """
    board = chess.Board(fen)
    phase = phase_score_from_board(board)          # [0,1]
    mg_w  = phase                                   # poids "middlegame"
    eg_w  = 1.0 - phase                             # poids "endgame"
    has_queens = int(board.pieces(chess.QUEEN, chess.WHITE) or
                      board.pieces(chess.QUEEN, chess.BLACK))
    # on peut choisir de renvoyer + de features
    return phase


def preprocess_data(df_game= "df_game_info", df_moves= "df_moves"):
    """
    Performs data preprocessing steps on chess game dataframes.

    Args:
        df_game_info (pd.DataFrame): DataFrame with game information.
        df_moves (pd.DataFrame): DataFrame with game moves.

    Returns:
        pd.DataFrame: The preprocessed and merged DataFrame.
    """

    # Création de copie des dataframe

    df_moves_copy = df_moves.copy()
    df_game_info_copy = df_game.copy()

    df_moves_copy["win_probability"] = eval_to_win_prob(df_moves_copy["eval"])
    df_moves_copy["delta_eval"] = delta_eval(df_moves_copy)

    # Step 1: Drop unwanted game cadence from df_game_info
    df_game_info_copy = df_game_info_copy[
        (df_game_info_copy["Cadence"] != "Bullet") &
        (df_game_info_copy['BaseTime_s'] != 0.0) &
        (~df_game_info_copy['BaseTime_s'].isna())
    ].copy()

    df_moves_copy = df_moves_copy[~df_moves_copy['clock_s'].isna()].copy()

    # Step 2: Drop specified columns
    deleted_games_features = [
        "Event", "Site", "Date", "Round", "White", "Black", "UTCDate",
        "UTCTime", "ECO", 'Opening', 'WhiteRatingDiff', 'BlackRatingDiff',
        'TimeControl', 'Cadence', 'BlackTitle', 'WhiteTitle'
    ]
    df_game_info_copy = df_game_info_copy.drop(deleted_games_features, axis=1)

    deleted_moves_features = [
        'move_number', 'move_san', 'move_uci', 'comment', 'nags', "emt_s"
    ]
    # No inplace=True, assign the result back to the variable
    df_moves_copy = df_moves_copy.drop(deleted_moves_features, axis=1)

    # Step 3: Merge the two dataframes
    df_fusion = pd.merge(df_game_info_copy, df_moves_copy, on="game_id")

    # Step 4: Encode categorical columns
    mapping_color = {"w": 0, "b": 1}
    df_fusion["color"] = df_fusion["color"].map(mapping_color)

    mapping_result = {"1-0": 0, "0-1": 1, "1/2-1/2": 2}
    df_fusion["Result"] = df_fusion["Result"].map(mapping_result)

    mapping_termination = {"Normal": 0, "Time forfeit": 1}
    df_fusion["Termination"] = df_fusion["Termination"].map(mapping_termination)

    df_fusion["eval"] = df_fusion["eval"].fillna("40000")

    # Step 5: Change string columns to integer
    df_fusion["WhiteElo"] = df_fusion["WhiteElo"].astype(int)
    df_fusion["BlackElo"] = df_fusion["BlackElo"].astype(int)
    df_fusion["eval"]= df_fusion["eval"].astype(int)

    # Step 6: Drop additional features for the dummy mode
    deleted_fusion_features = ['game_id', 'Increment_s']
    data = df_fusion.drop(deleted_fusion_features, axis=1)

    # Step 7: Fill NaN values with 0
    data["time_spent_s"].fillna(0, inplace=True)

    # Step 8: Keep games with minimum 2000 elo
    filtre_elo = (df_fusion['WhiteElo'] >= 2000) | (df_fusion['BlackElo'] >= 2000)
    data = data[filtre_elo]

    return data


#New Version
def preproc_full(df_game_info, df_moves):
    #Inital delete
    deleted_games_features = [
        "Event", "Site", "Date", "Round", "White", "Black", "UTCDate",
        "UTCTime", "ECO", 'Opening', 'WhiteRatingDiff', 'BlackRatingDiff',
        'TimeControl', 'BlackTitle', 'WhiteTitle', 'Cadence'
    ]

    deleted_moves_features = [
        'move_number', 'move_san', 'move_uci', 'comment', 'nags', "emt_s"
    ]

    df_game_info = df_game_info.drop(columns=deleted_games_features)
    df_moves = df_moves.drop(columns=deleted_moves_features)

    #Merge datasets
    df_full = pd.merge(df_game_info, df_moves, on="game_id")

    #Initial filter
    df_full = df_full[
        (df_full['Increment_s'] == 0.0) &
        (df_full['BaseTime_s'] >= 180) &
        (df_full['BaseTime_s'] <= 900)
    ]

    df_full.loc[df_full['BaseTime_s'] == df_full['clock_s'], 'time_spent_s'] = df_full.loc[df_full['BaseTime_s'] == df_full['clock_s'], 'time_spent_s'].fillna(0)

    df_full['check'] = df_full['clock_s'].shift(2) != df_full['clock_s'] + df_full['time_spent_s']
    check_summary = df_full.groupby('game_id')['check'].sum().reset_index()
    valid_games = check_summary[check_summary['check'] == 2]['game_id']
    df_full = df_full[df_full['game_id'].isin(valid_games)]
    df_full.drop(columns='check', inplace=True)

    df_full['check'] = df_full['clock_s'] == df_full['BaseTime_s']
    check_summary = df_full[(df_full['ply'] == 1) | (df_full['ply'] == 2)].groupby('game_id')['check'].sum().reset_index()
    valid_games = check_summary[check_summary['check'] == 2]['game_id']
    df_full = df_full[df_full['game_id'].isin(valid_games)]
    df_full.drop(columns='check', inplace=True)

    df_full = delta_eval(df_full)
    df_full = chess_features(df_full)

    # Step 4: Encode categorical columns
    mapping_color = {"w": 0, "b": 1}
    df_full["color"] = df_full["color"].map(mapping_color)
    df_full["WhiteWin"] = (df_full["Result"] == "1-0").astype(int)
    df_full["BlackWin"] = (df_full["Result"] == "0-1").astype(int)
    mapping_termination = {"Normal": 0, "Time forfeit": 1}
    df_full["Termination"] = df_full["Termination"].map(mapping_termination)

    # Step 5: Change string columns to integer
    df_full["WhiteElo"] = df_full["WhiteElo"].astype(int)
    df_full["BlackElo"] = df_full["BlackElo"].astype(int)

    df_full['clock_s'] = (df_full['clock_s'] + df_full['time_spent_s'])
    df_full['rel_time'] = df_full['time_spent_s']/df_full['clock_s']
    df_full = df_full[df_full['rel_time'].notna()]

    df_full['diff_elo'] = abs(df_full['WhiteElo'] - df_full['BlackElo'])

<<<<<<< HEAD

    df_full["phase"] = df_full["fen_before"].apply(phase_features_from_fen)

    return df_full
=======
>>>>>>> d9c1be2c

def create_X_y(df_full):
    X = df_full[['color', 'ply', 'WhiteWin', 'BlackWin', 'delta_eval', 'WhiteElo',
             'BlackElo', 'num_legal_moves', 'num_captures',
             'material_white', 'material_black', 'is_check', 'clock_s']]
    y = df_full[['rel_time']]
    return X, y

def train_test_split_games(df_full, split = .85):
    train_index = round(df_full['game_id'].nunique() * split)

    train_ids = df_full['game_id'].unique()[:train_index]
    test_ids = df_full['game_id'].unique()[train_index:]

    train_df_full = df_full[df_full['game_id'].isin(train_ids)]
    test_df_full = df_full[df_full['game_id'].isin(test_ids)]

<<<<<<< HEAD
    return train_df_full, test_df_full
=======
    return train_df_full, test_df_full

>>>>>>> d9c1be2c
<|MERGE_RESOLUTION|>--- conflicted
+++ resolved
@@ -178,14 +178,10 @@
     df_full = df_full[df_full['rel_time'].notna()]
 
     df_full['diff_elo'] = abs(df_full['WhiteElo'] - df_full['BlackElo'])
-
-<<<<<<< HEAD
-
     df_full["phase"] = df_full["fen_before"].apply(phase_features_from_fen)
 
     return df_full
-=======
->>>>>>> d9c1be2c
+
 
 def create_X_y(df_full):
     X = df_full[['color', 'ply', 'WhiteWin', 'BlackWin', 'delta_eval', 'WhiteElo',
@@ -203,9 +199,4 @@
     train_df_full = df_full[df_full['game_id'].isin(train_ids)]
     test_df_full = df_full[df_full['game_id'].isin(test_ids)]
 
-<<<<<<< HEAD
-    return train_df_full, test_df_full
-=======
-    return train_df_full, test_df_full
-
->>>>>>> d9c1be2c
+    return train_df_full, test_df_full