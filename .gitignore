raw_data/
*.ipynb
<<<<<<< HEAD
.python-version
=======
.python-version
.env

*.parquet
*.pgn
*.pgn*
>>>>>>> 69c949c7
<|MERGE_RESOLUTION|>--- conflicted
+++ resolved
@@ -1,12 +1,8 @@
 raw_data/
 *.ipynb
-<<<<<<< HEAD
-.python-version
-=======
 .python-version
 .env
 
 *.parquet
 *.pgn
-*.pgn*
->>>>>>> 69c949c7
+*.pgn*